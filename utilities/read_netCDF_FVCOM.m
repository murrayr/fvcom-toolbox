--- conflicted
+++ resolved
@@ -1,596 +1,302 @@
-<<<<<<< HEAD
-function [varargout]=read_netCDF_FVCOM(varargin)
-%
-% Function to extract data from a Netcdf file output from FVCOM
-%
-% [data] = read_netCDF_FVCOM(varargin)
-%
-% DESCRIPTION:
-%    Function to extract data from a Netcdf file output from FVCOM
-%    Outputs data in cell array
-%    
-%
-% INPUT [keyword pairs]:  
-%   Options are passed in pairs.
-%   The list of options (in no particular order) includes:
-%   params_opts={'time','data_dir','file_netcdf','varnames','nele_idx','node_idx','siglay_idx','siglev_idx'};
-%
-%   time  time_interval = {'30/01/06 00:00:00','01/02/06 23:00:00'} or -1 to
-%   extract all times in NC file
-%
-%   data_dir '/home_nfs/rito/models/FVCOM/...' directory where NC file is.
-%   default value is ../fvcom_postproc/netcdf
-%
-%   file_netcdf 'filename.nc'  default value is file_netcdf='*.nc', but it
-%   only access the first file in alphabetical order in the directory
-%
-%   varnames  {'Itime','Itime2','xc','yc','art1','art2','h','siglay','siglev','nv','zeta','ua','va'}
-%   cell array of variable names to be read from NC file
-%   the variables need to exist in the file but they are case insensitive. The complete list is given by
-%   running this script with varnames set to [];
-%
-%   The variables can be restricted in five possible dimensions
-%   node_idx, nele_idx, siglev_idx, siglay_idx and time_idx
-%   default values cause the script to extract all available data for all
-%   possible dimensions. time_idx is constructed from time_interval. All
-%   other indices need to be zero referenced as is Netcdf standard.
-%   No checks are done on the bounds of each dimension so make sure you
-%   choose them right!
-%
-%
-% OUTPUT:
-%    data = cell array with variables in the order they were requested
-%
-% EXAMPLE USAGE
-%   var_2_xtractFVCOM_0 = {'Itime','Itime2','xc','yc','art1','art2','h','siglay','siglev','nv','zeta','ua','va'};
-%   date_range={'30/01/06 00:00:00','15/02/06 23:00:00'};  1 if all available data wanted
-%   node_idx=[10:30,40:50];% zero referenced!
-%   FVCOM_data=read_netCDF_FVCOM_in_progress('time',date_range,'data_dir','/home_nfs/models/FVCOM/runCO2_leak/output/',...
-%     'file_netcdf','co2_S1_0001.nc','siglev_idx',1,...
-%     'node_idx',node_idx,'varnames',var_2_xtractFVCOM_0);
-%
-%
-% Author(s):  
-%    Ricardo Torres - Plymouth Marine Laboratory 2012
-%
-% Revision history
-%   v0 March 2012
-%==============================================================================
-%%
-%------------------------------------------------------------------------------
-%  Parse input arguments 
-%------------------------------------------------------------------------------
-CD=pwd;
-disp('Using date conversion of +678942 to go from FVCOM time to matlab time')
-time_offset = 678942;
-params_opts={'time','data_dir','file_netcdf','varnames','nele_idx','node_idx','siglay_idx','siglev_idx'};
-
-disp('Parameters being used are ...')
-var_in_list = {'all_data','netfile_dir','file_netcdf','varnames','nele_idx','node_idx','siglay_idx','siglev_idx'};
-all_data = 1;
-netfile_dir = '../fvcom_postproc/netcdf';
-file_netcdf='*.nc';
-siglay_idx=-1;
-siglev_idx=-1;
-nele_idx=-1;node_idx=-1;
-time_idx=-1;
-varnames={};
-for aa=1:2:nargin
-    res=strcmp(varargin(aa),params_opts);
-    if ~isempty(res),
-        eval([var_in_list{res},' = varargin{aa+1};'])
-        disp([params_opts{res}])
-    end
-end
-%------------------------------------------------------------------------------
-% sort and remove repeats all indices elements, nodes or layers to increasing values
-%------------------------------------------------------------------------------
-nele_idx=unique(nele_idx);
-node_idx=unique(node_idx);
-siglay_idx=unique(siglay_idx);
-siglev_idx=unique(siglev_idx);
-%
-RestrictDims.Name={'node' 'nele' 'siglay' 'siglev' 'time'};
-RestrictDims.idx={node_idx, nele_idx, siglay_idx, siglev_idx, time_idx};
-%
-if ~isempty(varnames)
-    nvarnames = length(varnames);
-    for nn=1:nvarnames
-        data{nn} = [];
-    end
-end
-%%
-%------------------------------------------------------------------------------
-% Open netcdf file
-%------------------------------------------------------------------------------
-file_netcdf=[netfile_dir file_netcdf];
-filesINdir=dir(file_netcdf);
-file_netcdf= fullfile(netfile_dir,filesINdir(1).name);
-nc = netcdf.open(file_netcdf, 'NC_NOWRITE');
-disp(['NetCDF file ', file_netcdf,' opened successfully.'])
-% Get information from netcdf file
-info=ncinfo(file_netcdf);
-% Extract all possible dimensions in file
-DimsAll=info.Dimensions;
-% Extract variable names in  nc file
-Vars=struct2cell(info.Variables);
-vars = squeeze(Vars(1,:,:));
-%%
-%------------------------------------------------------------------------------
-% find variable Itime
-%------------------------------------------------------------------------------
-try
-    Itime.idx=find(strcmpi(vars,'Itime'));
-    Itime.ID=netcdf.inqVarID(nc,'Itime');
-    Itime.Data  = netcdf.getVar(nc,Itime.ID,'int32');
-    Itime2.Data  = netcdf.getVar(nc,Itime.ID+1,'int32');
-    %
-    [start_d(1),end_d(1)] = deal(double(Itime.Data(1))+time_offset,double(Itime.Data(end))+time_offset);
-    [start_d(2),end_d(2)] = deal(double(Itime2.Data(1)),double(Itime2.Data(end)));
-    %
-    var_time = double(Itime.Data)+time_offset+double(Itime2.Data)./(24*600*6000);
-    start_date=sum(start_d.*[1 1/(24*60*60)]);
-    end_date = sum(end_d.*[1 1/(24*60*60)]);
-catch me
-    fprintf('No ''Itime'' and/or ''Itime2'' variables, using ''time'' instead.\n(%s)\n', me.message)
-    Itime.idx=find(strcmpi(vars,'time'));
-    Itime.ID=netcdf.inqVarID(nc,'time');
-    Itime.Data  = netcdf.getVar(nc,Itime.ID,'double');
-
-    var_time = (Itime.Data)+time_offset;
-    [start_date,end_date] = deal(var_time(1),var_time(end));
-end
-
-if (length(all_data)==2)
-    req_st = datenum(all_data{1},'dd/mm/yy HH:MM:SS');
-    req_end = datenum(all_data{2},'dd/mm/yy HH:MM:SS');
-else
-    req_st =start_date;
-    req_end =end_date;
-end
-time_idx = find(req_st <= var_time &   var_time <= req_end );
-% add correct time_idx to RestrictDims
-RestrictDims.idx{end}=time_idx;
-disp(['Start and end of file, ', datestr(start_date),' ',datestr(end_date)])
-%%
-%------------------------------------------------------------------------------
-% Return information about file to the screen
-%------------------------------------------------------------------------------
-
-disp(['Possible variables to extract are: '])
-for ii = 1 : length(vars)
-    fprintf('%s\n ',vars{ii})
-end
-if isempty(varnames)
-    disp(['Stopping, Choose a variable from the list above : '])
-    varargout{1} = 0;
-    netcdf.close(nc)
-    return
-end
-%%
-%------------------------------------------------------------------------------
-% re-organise RestrictDims to follow order of dimensions in nc file from FVCOM
-%------------------------------------------------------------------------------
-cc=1;
-for dd=1:length(DimsAll)
-    idx=find(strcmpi(RestrictDims.Name,DimsAll(dd).Name));
-    if ~isempty(idx)
-        TEMP{cc}=RestrictDims.Name{idx};
-        TEMPidx{cc}=RestrictDims.idx{idx};
-        cc=cc+1;
-    end
-end
-RestrictDims.Name=TEMP;
-RestrictDims.idx=TEMPidx;clear TEMP TEMPidx
-%%
-%------------------------------------------------------------------------------
-% Start Processing extraction of data from NC file
-%------------------------------------------------------------------------------
-disp(['NetCDF file ', file_netcdf,' opened successfully.'])
-nvars=length(info.Variables);
-for aa=1:length(varnames)
-%------------------------------------------------------------------------------
-% Extract number of dimensions, lengths and names of all variables
-%------------------------------------------------------------------------------
-    TF = strcmpi(varnames{aa},vars);
-    if ~isempty(find(TF));
-    varidx(aa) = find(TF);TF = sum(TF);
-    dimens=ndims(aa);
-        disp(['Variable ',vars{varidx(aa)},' found in file'])
-    else
-        disp(['Variable ',varnames{aa},' NOT found in file Stopping. Check variable names.'])
-        netcdf.close(nc)
-        varargout{1} = 0;
-        return
-    end
-    varID=netcdf.inqVarID(nc,vars{varidx(aa)});
-    
-    [name,xtype,dimids,natts] = netcdf.inqVar(nc,varID);
-    dimens=length(dimids);
-    
-    for dd=1:length(dimids)
-        [dimName{dd},dimLength(dd)] = netcdf.inqDim(nc,dimids(dd));
-        disp(['Variable ',name,' has ',num2str(dimens),' dimensions: ',dimName{dd}])
-    end
-%------------------------------------------------------------------------------
-% Get the data!
-%------------------------------------------------------------------------------
-    
-    start=zeros(size(dimLength));
-    count=dimLength;
-    switch dimens
-        case 1
-            % only one dimension present in variable
-            switch dimName{1}
-                case 'time'
-                    if time_idx>=0
-                        % only restrict data on access if dimension is TIME
-                        eval([varnames{aa},'=netcdf.getVar(nc,varID,time_idx(1),length(time_idx));'])
-                    end
-                case 'nele'
-                    eval([varnames{aa},'=netcdf.getVar(nc,varID);'])
-                    if nele_idx>=0
-                        eval([varnames{aa},' = ',varnames{aa},'(nele_idx);'])
-                    end
-                case 'node'
-                    eval([varnames{aa},'=netcdf.getVar(nc,varID);'])
-                    if node_idx>=0
-                        eval([varnames{aa},' = ',varnames{aa},'(node_idx);'])
-                    end
-                otherwise
-                    disp('Unkown dimension for variable ',name,' Skipping to next one function call');
-            end
-        otherwise
-            % identified dimensions to restrict
-            do_restrict=zeros(size(dimName));
-            dimidx=nan*ones(size(dimName));
-            for dd=1:length(dimName)
-                test=find(strcmpi(RestrictDims.Name,dimName{dd}));
-                if ~isempty(test); dimidx(dd)=test;   end
-            end
-            % create start index for dimensions of the variable to
-            % access
-            if (sum(isfinite(dimidx))==length(dimidx))
-                % we have two valid dimension indices, proceed
-                for dd=1:length(dimidx)
-                    % if restriction is not -1 then select specified
-                    % indices otherwise read all
-                    if RestrictDims.idx{dimidx(dd)}(1)>=0
-                        start(dd)=RestrictDims.idx{dimidx(dd)}(1);
-                        count(dd)=length(start(dd):RestrictDims.idx{dimidx(dd)}(end));
-                        do_restrict(dd)=1;
-                    end
-                end
-            else
-                fprintf('Wrong selection of dimensions to extract, \n  Extracting all values in current variable \n');
-            end
-            eval([varnames{aa},'=netcdf.getVar(nc,varID,start,count);'])
-            % only restrict if required...
-            if sum(do_restrict)
-                for dd=1:length(do_restrict)
-                    sd=dd-1;
-                    % calculate indices to extract (might not have been
-                    % consecutive numbers)
-                    idx=RestrictDims.idx{dimidx(dd)}-start(dd)+1;
-                    if ( do_restrict(dd) & ~(count(dd)==length(idx)) )
-                        [~,idx]=setdiff(start(dd):RestrictDims.idx{dimidx(dd)}(end),RestrictDims.idx{dimidx(dd)});
-                        eval([varnames{aa},' = shiftdim(',varnames{aa},',sd);'])
-                        switch  dimens
-                            case 2
-                                eval([varnames{aa},'(idx, :) = [];'])
-                            case 3
-                                eval([varnames{aa},'(idx, :,:) = [];'])
-                                
-                            case 4
-                                eval([varnames{aa},'(idx, :,:,:) = [];'])
-                        end
-                        eval([varnames{aa},' = shiftdim(',varnames{aa},',dimens-sd);'])
-                    end
-                end
-            end
-    end
-    eval(['data(aa) = {[data{aa};',varnames{aa},']};'])
-    eval(['clear ',varnames{aa}])
-end
-%%
-%------------------------------------------------------------------------------
-% Tidy up, finish and return data
-%------------------------------------------------------------------------------
-
-netcdf.close(nc)
-cd(CD)
-varargout{1} = data;
-return
-=======
-function [varargout]=read_netCDF_FVCOM(varargin)
-%
-% Function to extract data from a Netcdf file output from FVCOM
-%
-% [data] = read_netCDF_FVCOM(varargin)
-%
-% DESCRIPTION:
-%    Function to extract data from a Netcdf file output from FVCOM
-%    Outputs data in cell array
-%    
-%
-% INPUT [keyword pairs]:  
-%   Options are passed in pairs.
-%   The list of options (in no particular order) includes:
-%   params_opts={'time','data_dir','file_netcdf','varnames','nele_idx','node_idx','siglay_idx','siglev_idx'};
-%
-%   time  time_interval = {'30/01/06 00:00:00','01/02/06 23:00:00'} or -1 to
-%   extract all times in NC file
-%
-%   data_dir '/home_nfs/rito/models/FVCOM/...' directory where NC file is.
-%   default value is ../fvcom_postproc/netcdf
-%
-%   file_netcdf 'filename.nc'  default value is file_netcdf='*.nc', but it
-%   only access the first file in alphabetical order in the directory
-%
-%   varnames  {'Itime','Itime2','xc','yc','art1','art2','h','siglay','siglev','nv','zeta','ua','va'}
-%   cell array of variable names to be read from NC file
-%   the variables need to exist in the file but they are case insensitive. The complete list is given by
-%   running this script with varnames set to [];
-%
-%   The variables can be restricted in five possible dimensions
-%   node_idx, nele_idx, siglev_idx, siglay_idx and time_idx
-%   default values cause the script to extract all available data for all
-%   possible dimensions. time_idx is constructed from time_interval. All
-%   other indices need to be zero referenced as is Netcdf standard.
-%   No checks are done on the bounds of each dimension so make sure you
-%   choose them right!
-%
-%
-% OUTPUT:
-%    data = cell array with variables in the order they were requested
-%
-% EXAMPLE USAGE
-%   var_2_xtractFVCOM_0 = {'Itime','Itime2','xc','yc','art1','art2','h','siglay','siglev','nv','zeta','ua','va'};
-%   date_range={'30/01/06 00:00:00','15/02/06 23:00:00'};  1 if all available data wanted
-%   node_idx=[10:30,40:50];% zero referenced!
-%   FVCOM_data=read_netCDF_FVCOM_in_progress('time',date_range,'data_dir','/home_nfs/models/FVCOM/runCO2_leak/output/',...
-%     'file_netcdf','co2_S1_0001.nc','siglev_idx',1,...
-%     'node_idx',node_idx,'varnames',var_2_xtractFVCOM_0);
-%
-%
-% Author(s):  
-%    Ricardo Torres - Plymouth Marine Laboratory 2012
-%
-% Revision history
-%   v0 March 2012
-%==============================================================================
-%%
-%------------------------------------------------------------------------------
-%  Parse input arguments 
-%------------------------------------------------------------------------------
-CD=pwd;
-disp('Using date conversion of +678942 to go from FVCOM time to matlab time')
-time_offset = 678942;
-params_opts={'time','data_dir','file_netcdf','varnames','nele_idx','node_idx','siglay_idx','siglev_idx'};
-
-disp('Parameters being used are ...')
-var_in_list = {'all_data','netfile_dir','file_netcdf','varnames','nele_idx','node_idx','siglay_idx','siglev_idx'};
-all_data = 1;
-netfile_dir = '../fvcom_postproc/netcdf';
-file_netcdf='*.nc';
-siglay_idx=-1;
-siglev_idx=-1;
-nele_idx=-1;node_idx=-1;
-time_idx=-1;
-varnames={};
-for aa=1:2:nargin
-    res=strcmp(varargin(aa),params_opts);
-    if ~isempty(res),
-        eval([var_in_list{res},' = varargin{aa+1};'])
-        disp([params_opts{res}])
-    end
-end
-%------------------------------------------------------------------------------
-% sort and remove repeats all indices elements, nodes or layers to increasing values
-%------------------------------------------------------------------------------
-nele_idx=unique(nele_idx);
-node_idx=unique(node_idx);
-siglay_idx=unique(siglay_idx);
-siglev_idx=unique(siglev_idx);
-%
-RestrictDims.Name={'node' 'nele' 'siglay' 'siglev' 'time'};
-RestrictDims.idx={node_idx, nele_idx, siglay_idx, siglev_idx, time_idx};
-%
-if ~isempty(varnames)
-    nvarnames = length(varnames);
-    for nn=1:nvarnames
-        data{nn} = [];
-    end
-end
-%%
-%------------------------------------------------------------------------------
-% Open netcdf file
-%------------------------------------------------------------------------------
-file_netcdf=[netfile_dir file_netcdf];
-filesINdir=dir(file_netcdf);
-file_netcdf= fullfile(netfile_dir,filesINdir(1).name);
-nc = netcdf.open(file_netcdf, 'NC_NOWRITE');
-disp(['NetCDF file ', file_netcdf,' opened successfully.'])
-% Get information from netcdf file
-info=ncinfo(file_netcdf);
-% Extract all possible dimensions in file
-DimsAll=info.Dimensions;
-% Extract variable names in  nc file
-Vars=struct2cell(info.Variables);
-vars = squeeze(Vars(1,:,:));
-%%
-%------------------------------------------------------------------------------
-% find variable Itime
-%------------------------------------------------------------------------------
-Itime.idx=find(strcmpi(vars,'Itime'));
-Itime.ID=netcdf.inqVarID(nc,'Itime');
-Itime.Data  = netcdf.getVar(nc,Itime.ID,'int32');
-Itime2.Data  = netcdf.getVar(nc,Itime.ID+1,'int32');
-%
-[start_d(1),end_d(1)] = deal(double(Itime.Data(1))+time_offset,double(Itime.Data(end))+time_offset);
-[start_d(2),end_d(2)] = deal(double(Itime2.Data(1)),double(Itime2.Data(end)));
-%
-var_time = double(Itime.Data)+time_offset+double(Itime2.Data)./(24*600*6000);
-start_date=sum(start_d.*[1 1/(24*60*60)]);
-end_date = sum(end_d.*[1 1/(24*60*60)]);
-if (length(all_data)==2)
-    req_st = datenum(all_data{1},'dd/mm/yy HH:MM:SS');
-    req_end = datenum(all_data{2},'dd/mm/yy HH:MM:SS');
-else
-    req_st =start_date;
-    req_end =end_date;
-end
-time_idx = find(req_st <= var_time &   var_time <= req_end );
-% add correct time_idx to RestrictDims
-RestrictDims.idx{end}=time_idx;
-disp(['Start and end of file, ', datestr(start_date),' ',datestr(end_date)])
-%%
-%------------------------------------------------------------------------------
-% Return information about file to the screen
-%------------------------------------------------------------------------------
-
-disp(['Possible variables to extract are: '])
-for ii = 1 : length(vars)
-    fprintf('%s\n ',vars{ii})
-end
-if isempty(varnames)
-    disp(['Stopping, Choose a variable from the list above : '])
-    varargout{1} = 0;
-    netcdf.close(nc)
-    return
-end
-%%
-%------------------------------------------------------------------------------
-% re-organise RestrictDims to follow order of dimensions in nc file from FVCOM
-%------------------------------------------------------------------------------
-cc=1;
-for dd=1:length(DimsAll)
-    idx=find(strcmpi(RestrictDims.Name,DimsAll(dd).Name));
-    if ~isempty(idx)
-        TEMP{cc}=RestrictDims.Name{idx};
-        TEMPidx{cc}=RestrictDims.idx{idx};
-        cc=cc+1;
-    end
-end
-RestrictDims.Name=TEMP;
-RestrictDims.idx=TEMPidx;clear TEMP TEMPidx
-%%
-%------------------------------------------------------------------------------
-% Start Processing extraction of data from NC file
-%------------------------------------------------------------------------------
-disp(['NetCDF file ', file_netcdf,' opened successfully.'])
-nvars=length(info.Variables);
-for aa=1:length(varnames)
-%------------------------------------------------------------------------------
-% Extract number of dimensions, lengths and names of all variables
-%------------------------------------------------------------------------------
-    TF = strcmpi(varnames{aa},vars);
-    if ~isempty(find(TF));
-    varidx(aa) = find(TF);TF = sum(TF);
-    dimens=ndims(aa);
-        disp(['Variable ',vars{varidx(aa)},' found in file'])
-    else
-        disp(['Variable ',varnames{aa},' NOT found in file Stopping. Check variable names.'])
-        netcdf.close(nc)
-        varargout{1} = 0;
-        return
-    end
-    varID=netcdf.inqVarID(nc,vars{varidx(aa)});
-    
-    [name,xtype,dimids,natts] = netcdf.inqVar(nc,varID);
-    dimens=length(dimids);
-    
-    for dd=1:length(dimids)
-        [dimName{dd},dimLength(dd)] = netcdf.inqDim(nc,dimids(dd));
-        disp(['Variable ',name,' has ',num2str(dimens),' dimensions: ',dimName{dd}])
-    end
-%------------------------------------------------------------------------------
-% Get the data!
-%------------------------------------------------------------------------------
-    
-    start=zeros(size(dimLength));
-    count=dimLength;
-    switch dimens
-        case 1
-            % only one dimension present in variable
-            switch dimName{1}
-                case 'time'
-                    if time_idx>=0
-                        % only restrict data on access if dimension is TIME
-                        eval([varnames{aa},'=netcdf.getVar(nc,varID,time_idx(1),length(time_idx));'])
-                    end
-                case 'nele'
-                    eval([varnames{aa},'=netcdf.getVar(nc,varID);'])
-                    if nele_idx>=0
-                        eval([varnames{aa},' = ',varnames{aa},'(nele_idx);'])
-                    end
-                case 'node'
-                    eval([varnames{aa},'=netcdf.getVar(nc,varID);'])
-                    if node_idx>=0
-                        eval([varnames{aa},' = ',varnames{aa},'(node_idx);'])
-                    end
-                otherwise
-                    disp('Unkown dimension for variable ',name,' Skipping to next one function call');
-            end
-        otherwise
-            % identified dimensions to restrict
-            do_restrict=zeros(size(dimName));
-            dimidx=nan*ones(size(dimName));
-            for dd=1:length(dimName)
-                test=find(strcmpi(RestrictDims.Name,dimName{dd}));
-                if ~isempty(test); dimidx(dd)=test;   end
-            end
-            % create start index for dimensions of the variable to
-            % access
-            if (sum(isfinite(dimidx))==length(dimidx))
-                % we have two valid dimension indices, proceed
-                for dd=1:length(dimidx)
-                    % if restriction is not -1 then select specified
-                    % indices otherwise read all
-                    if RestrictDims.idx{dimidx(dd)}(1)>=0
-                        start(dd)=RestrictDims.idx{dimidx(dd)}(1);
-                        count(dd)=length(start(dd):RestrictDims.idx{dimidx(dd)}(end));
-                        do_restrict(dd)=1;
-                    end
-                end
-            else
-                fprintf('Wrong selection of dimensions to extract, \n  Extracting all values in current variable \n');
-            end
-            eval([varnames{aa},'=netcdf.getVar(nc,varID,start,count);'])
-            % only restrict if required...
-            if sum(do_restrict)
-                for dd=1:length(do_restrict)
-                    sd=dd-1;
-                    % calculate indices to extract (might not have been
-                    % consecutive numbers)
-                    idx=RestrictDims.idx{dimidx(dd)}-start(dd)+1;
-                    if ( do_restrict(dd) & ~(count(dd)==length(idx)) )
-                        [tmp,idx]=setdiff(start(dd):RestrictDims.idx{dimidx(dd)}(end),RestrictDims.idx{dimidx(dd)});
-                        eval([varnames{aa},' = shiftdim(',varnames{aa},',sd);'])
-                        switch  dimens
-                            case 2
-                                eval([varnames{aa},'(idx, :) = [];'])
-                            case 3
-                                eval([varnames{aa},'(idx, :,:) = [];'])
-                                
-                            case 4
-                                eval([varnames{aa},'(idx, :,:,:) = [];'])
-                        end
-                        eval([varnames{aa},' = shiftdim(',varnames{aa},',dimens-sd);'])
-                    end
-                end
-            end
-    end
-    eval(['data(aa) = {[data{aa};',varnames{aa},']};'])
-    eval(['clear ',varnames{aa}])
-end
-%%
-%------------------------------------------------------------------------------
-% Tidy up, finish and return data
-%------------------------------------------------------------------------------
-
-netcdf.close(nc)
-cd(CD)
-varargout{1} = data;
-return
->>>>>>> a4a60ba9
+function [varargout]=read_netCDF_FVCOM(varargin)
+%
+% Function to extract data from a Netcdf file output from FVCOM
+%
+% [data] = read_netCDF_FVCOM(varargin)
+%
+% DESCRIPTION:
+%    Function to extract data from a Netcdf file output from FVCOM
+%    Outputs data in cell array
+%    
+%
+% INPUT [keyword pairs]:  
+%   Options are passed in pairs.
+%   The list of options (in no particular order) includes:
+%   params_opts={'time','data_dir','file_netcdf','varnames','nele_idx','node_idx','siglay_idx','siglev_idx'};
+%
+%   time  time_interval = {'30/01/06 00:00:00','01/02/06 23:00:00'} or -1 to
+%   extract all times in NC file
+%
+%   data_dir '/home_nfs/rito/models/FVCOM/...' directory where NC file is.
+%   default value is ../fvcom_postproc/netcdf
+%
+%   file_netcdf 'filename.nc'  default value is file_netcdf='*.nc', but it
+%   only access the first file in alphabetical order in the directory
+%
+%   varnames  {'Itime','Itime2','xc','yc','art1','art2','h','siglay','siglev','nv','zeta','ua','va'}
+%   cell array of variable names to be read from NC file
+%   the variables need to exist in the file but they are case insensitive. The complete list is given by
+%   running this script with varnames set to [];
+%
+%   The variables can be restricted in five possible dimensions
+%   node_idx, nele_idx, siglev_idx, siglay_idx and time_idx
+%   default values cause the script to extract all available data for all
+%   possible dimensions. time_idx is constructed from time_interval. All
+%   other indices need to be zero referenced as is Netcdf standard.
+%   No checks are done on the bounds of each dimension so make sure you
+%   choose them right!
+%
+%
+% OUTPUT:
+%    data = cell array with variables in the order they were requested
+%
+% EXAMPLE USAGE
+%   var_2_xtractFVCOM_0 = {'Itime','Itime2','xc','yc','art1','art2','h','siglay','siglev','nv','zeta','ua','va'};
+%   date_range={'30/01/06 00:00:00','15/02/06 23:00:00'};  1 if all available data wanted
+%   node_idx=[10:30,40:50];% zero referenced!
+%   FVCOM_data=read_netCDF_FVCOM_in_progress('time',date_range,'data_dir','/home_nfs/models/FVCOM/runCO2_leak/output/',...
+%     'file_netcdf','co2_S1_0001.nc','siglev_idx',1,...
+%     'node_idx',node_idx,'varnames',var_2_xtractFVCOM_0);
+%
+%
+% Author(s):  
+%    Ricardo Torres - Plymouth Marine Laboratory 2012
+%
+% Revision history
+%   v0 March 2012
+%==============================================================================
+%%
+%------------------------------------------------------------------------------
+%  Parse input arguments 
+%------------------------------------------------------------------------------
+CD=pwd;
+disp('Using date conversion of +678942 to go from FVCOM time to matlab time')
+time_offset = 678942;
+params_opts={'time','data_dir','file_netcdf','varnames','nele_idx','node_idx','siglay_idx','siglev_idx'};
+
+disp('Parameters being used are ...')
+var_in_list = {'all_data','netfile_dir','file_netcdf','varnames','nele_idx','node_idx','siglay_idx','siglev_idx'};
+all_data = 1;
+netfile_dir = '../fvcom_postproc/netcdf';
+file_netcdf='*.nc';
+siglay_idx=-1;
+siglev_idx=-1;
+nele_idx=-1;node_idx=-1;
+time_idx=-1;
+varnames={};
+for aa=1:2:nargin
+    res=strcmp(varargin(aa),params_opts);
+    if ~isempty(res),
+        eval([var_in_list{res},' = varargin{aa+1};'])
+        disp([params_opts{res}])
+    end
+end
+%------------------------------------------------------------------------------
+% sort and remove repeats all indices elements, nodes or layers to increasing values
+%------------------------------------------------------------------------------
+nele_idx=unique(nele_idx);
+node_idx=unique(node_idx);
+siglay_idx=unique(siglay_idx);
+siglev_idx=unique(siglev_idx);
+%
+RestrictDims.Name={'node' 'nele' 'siglay' 'siglev' 'time'};
+RestrictDims.idx={node_idx, nele_idx, siglay_idx, siglev_idx, time_idx};
+%
+if ~isempty(varnames)
+    nvarnames = length(varnames);
+    for nn=1:nvarnames
+        data{nn} = [];
+    end
+end
+%%
+%------------------------------------------------------------------------------
+% Open netcdf file
+%------------------------------------------------------------------------------
+file_netcdf=[netfile_dir file_netcdf];
+filesINdir=dir(file_netcdf);
+file_netcdf= fullfile(netfile_dir,filesINdir(1).name);
+nc = netcdf.open(file_netcdf, 'NC_NOWRITE');
+disp(['NetCDF file ', file_netcdf,' opened successfully.'])
+% Get information from netcdf file
+info=ncinfo(file_netcdf);
+% Extract all possible dimensions in file
+DimsAll=info.Dimensions;
+% Extract variable names in  nc file
+Vars=struct2cell(info.Variables);
+vars = squeeze(Vars(1,:,:));
+%%
+%------------------------------------------------------------------------------
+% find variable Itime
+%------------------------------------------------------------------------------
+try
+    Itime.idx=find(strcmpi(vars,'Itime'));
+    Itime.ID=netcdf.inqVarID(nc,'Itime');
+    Itime.Data  = netcdf.getVar(nc,Itime.ID,'int32');
+    Itime2.Data  = netcdf.getVar(nc,Itime.ID+1,'int32');
+    %
+    [start_d(1),end_d(1)] = deal(double(Itime.Data(1))+time_offset,double(Itime.Data(end))+time_offset);
+    [start_d(2),end_d(2)] = deal(double(Itime2.Data(1)),double(Itime2.Data(end)));
+    %
+    var_time = double(Itime.Data)+time_offset+double(Itime2.Data)./(24*600*6000);
+    start_date=sum(start_d.*[1 1/(24*60*60)]);
+    end_date = sum(end_d.*[1 1/(24*60*60)]);
+catch me
+    fprintf('No ''Itime'' and/or ''Itime2'' variables, using ''time'' instead.\n(%s)\n', me.message)
+    Itime.idx=find(strcmpi(vars,'time'));
+    Itime.ID=netcdf.inqVarID(nc,'time');
+    Itime.Data  = netcdf.getVar(nc,Itime.ID,'double');
+
+    var_time = (Itime.Data)+time_offset;
+    [start_date,end_date] = deal(var_time(1),var_time(end));
+end
+
+if (length(all_data)==2)
+    req_st = datenum(all_data{1},'dd/mm/yy HH:MM:SS');
+    req_end = datenum(all_data{2},'dd/mm/yy HH:MM:SS');
+else
+    req_st =start_date;
+    req_end =end_date;
+end
+time_idx = find(req_st <= var_time &   var_time <= req_end );
+% add correct time_idx to RestrictDims
+RestrictDims.idx{end}=time_idx;
+disp(['Start and end of file, ', datestr(start_date),' ',datestr(end_date)])
+%%
+%------------------------------------------------------------------------------
+% Return information about file to the screen
+%------------------------------------------------------------------------------
+
+disp(['Possible variables to extract are: '])
+for ii = 1 : length(vars)
+    fprintf('%s\n ',vars{ii})
+end
+if isempty(varnames)
+    disp(['Stopping, Choose a variable from the list above : '])
+    varargout{1} = 0;
+    netcdf.close(nc)
+    return
+end
+%%
+%------------------------------------------------------------------------------
+% re-organise RestrictDims to follow order of dimensions in nc file from FVCOM
+%------------------------------------------------------------------------------
+cc=1;
+for dd=1:length(DimsAll)
+    idx=find(strcmpi(RestrictDims.Name,DimsAll(dd).Name));
+    if ~isempty(idx)
+        TEMP{cc}=RestrictDims.Name{idx};
+        TEMPidx{cc}=RestrictDims.idx{idx};
+        cc=cc+1;
+    end
+end
+RestrictDims.Name=TEMP;
+RestrictDims.idx=TEMPidx;clear TEMP TEMPidx
+%%
+%------------------------------------------------------------------------------
+% Start Processing extraction of data from NC file
+%------------------------------------------------------------------------------
+disp(['NetCDF file ', file_netcdf,' opened successfully.'])
+nvars=length(info.Variables);
+for aa=1:length(varnames)
+%------------------------------------------------------------------------------
+% Extract number of dimensions, lengths and names of all variables
+%------------------------------------------------------------------------------
+    TF = strcmpi(varnames{aa},vars);
+    if ~isempty(find(TF));
+    varidx(aa) = find(TF);TF = sum(TF);
+    dimens=ndims(aa);
+        disp(['Variable ',vars{varidx(aa)},' found in file'])
+    else
+        disp(['Variable ',varnames{aa},' NOT found in file Stopping. Check variable names.'])
+        netcdf.close(nc)
+        varargout{1} = 0;
+        return
+    end
+    varID=netcdf.inqVarID(nc,vars{varidx(aa)});
+    
+    [name,xtype,dimids,natts] = netcdf.inqVar(nc,varID);
+    dimens=length(dimids);
+    
+    for dd=1:length(dimids)
+        [dimName{dd},dimLength(dd)] = netcdf.inqDim(nc,dimids(dd));
+        disp(['Variable ',name,' has ',num2str(dimens),' dimensions: ',dimName{dd}])
+    end
+%------------------------------------------------------------------------------
+% Get the data!
+%------------------------------------------------------------------------------
+    
+    start=zeros(size(dimLength));
+    count=dimLength;
+    switch dimens
+        case 1
+            % only one dimension present in variable
+            switch dimName{1}
+                case 'time'
+                    if time_idx>=0
+                        % only restrict data on access if dimension is TIME
+                        eval([varnames{aa},'=netcdf.getVar(nc,varID,time_idx(1),length(time_idx));'])
+                    end
+                case 'nele'
+                    eval([varnames{aa},'=netcdf.getVar(nc,varID);'])
+                    if nele_idx>=0
+                        eval([varnames{aa},' = ',varnames{aa},'(nele_idx);'])
+                    end
+                case 'node'
+                    eval([varnames{aa},'=netcdf.getVar(nc,varID);'])
+                    if node_idx>=0
+                        eval([varnames{aa},' = ',varnames{aa},'(node_idx);'])
+                    end
+                otherwise
+                    disp('Unkown dimension for variable ',name,' Skipping to next one function call');
+            end
+        otherwise
+            % identified dimensions to restrict
+            do_restrict=zeros(size(dimName));
+            dimidx=nan*ones(size(dimName));
+            for dd=1:length(dimName)
+                test=find(strcmpi(RestrictDims.Name,dimName{dd}));
+                if ~isempty(test); dimidx(dd)=test;   end
+            end
+            % create start index for dimensions of the variable to
+            % access
+            if (sum(isfinite(dimidx))==length(dimidx))
+                % we have two valid dimension indices, proceed
+                for dd=1:length(dimidx)
+                    % if restriction is not -1 then select specified
+                    % indices otherwise read all
+                    if RestrictDims.idx{dimidx(dd)}(1)>=0
+                        start(dd)=RestrictDims.idx{dimidx(dd)}(1);
+                        count(dd)=length(start(dd):RestrictDims.idx{dimidx(dd)}(end));
+                        do_restrict(dd)=1;
+                    end
+                end
+            else
+                fprintf('Wrong selection of dimensions to extract, \n  Extracting all values in current variable \n');
+            end
+            eval([varnames{aa},'=netcdf.getVar(nc,varID,start,count);'])
+            % only restrict if required...
+            if sum(do_restrict)
+                for dd=1:length(do_restrict)
+                    sd=dd-1;
+                    % calculate indices to extract (might not have been
+                    % consecutive numbers)
+                    idx=RestrictDims.idx{dimidx(dd)}-start(dd)+1;
+                    if ( do_restrict(dd) & ~(count(dd)==length(idx)) )
+                        [~,idx]=setdiff(start(dd):RestrictDims.idx{dimidx(dd)}(end),RestrictDims.idx{dimidx(dd)});
+                        eval([varnames{aa},' = shiftdim(',varnames{aa},',sd);'])
+                        switch  dimens
+                            case 2
+                                eval([varnames{aa},'(idx, :) = [];'])
+                            case 3
+                                eval([varnames{aa},'(idx, :,:) = [];'])
+                                
+                            case 4
+                                eval([varnames{aa},'(idx, :,:,:) = [];'])
+                        end
+                        eval([varnames{aa},' = shiftdim(',varnames{aa},',dimens-sd);'])
+                    end
+                end
+            end
+    end
+    eval(['data(aa) = {[data{aa};',varnames{aa},']};'])
+    eval(['clear ',varnames{aa}])
+end
+%%
+%------------------------------------------------------------------------------
+% Tidy up, finish and return data
+%------------------------------------------------------------------------------
+
+netcdf.close(nc)
+cd(CD)
+varargout{1} = data;
+return