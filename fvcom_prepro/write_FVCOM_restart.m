function write_FVCOM_restart(fv_restart, out_restart, indata, varargin)
% Duplicate an FVCOM restart file, replacing variable values with those
% specified in the struct data. 
% 
% function write_FVCOM_restart(fv_restart, out_restart, indata)
% 
% DESCRIPTION:
%   Use an existing FVCOM restart file as a template, export all existing
%   data except for variables whose names match the data in the struct
%   'data'.
% 
% INPUT:
%   fv_restart  = full path to an existing FVCOM restart file.
%   out_restart = full path to the restart file to be created.
%   indata      = struct whose field names are the variable names to be
%   replaced.
% OPTIONAL INPUT (keyword-value pairs):
%   'out_date'  = [optional] reset the restart file times to this date
%   ([YYYY, MM, DD, HH, MM, SS]). This must be a single date only. If new
%   data are being provided, they must be a single time step only; existing
%   data will use the last time step in the restart file. The output file
%   will include three time steps to bracket the specified time by 30
%   minutes each way (to allow FVCOM some wiggle room when loading the
%   data). The data will be replicated over the three time steps.
%
% OUTPUT:
%   FVCOM restart file.
% 
% EXAMPLE USAGE:
%
%   Replace temperature and salinity but leave the times as is:
%       indata.temp = interpolated_temp;
%       indata.salinity = interpolated_salinity;
%       write_FVCOM_restart('/tmp/fvcom_restart.nc', ...
%           '/tmp/fvcom_restart_interp.nc', indata)
%
%   Replace temperature only and change the restart times to bracketed
%   values:
%       indata.temp = interpolated_temp;
%       write_FVCOM_restart('/tmp/fvcom_restart.nc', ...
%           '/tmp/fvcom_restart_interp.nc', indata, 'out_date', ...
%           [2003, 05, 25, 13, 34, 07])
%
%   Replace all temperatures with a single value leaving times as they are:
%       indata.temp = 13;
%       write_FVCOM_restart('/tmp/fvcom_restart.nc', ...
%           '/tmp/fvcom_restart_interp.nc', indata)
%
%   Replace temperature with a constant at all positions and times and all
%   times with a new array of times (for a restart file with five time
%   steps):
%       newtime = datevec(datenum([2004, 06, 20, 11, 09, 44]) + ...
%           [-0.5, -0.25, 0, 0.25, 0.5]);
%       indata.temp = 13;
%       write_FVCOM_restart('/tmp/fvcom_restart.nc', ...
%           '/tmp/fvcom_restart_interp.nc', indata, 'out_time', newtime)
%
% Author(s):
%   Pierre Cazenave (Plymouth Marine Laboratory)
%
% Revision history:
%   2013-02-08 First version.
%   2013-02-15 Fix bug wherein only the last field in the new data would
%   only be added to the output netCDF file.
%   2013-03-13 Make the time rewriting optional and not just commented out.
%   2014-02-04 Incorporate Karen's functionality (see revision history
%   below), but with the ability to retain the existing behaviour (where a
%   new start time is still optional). User-specified constants are also
%   supported but instead of specifying a new input argument, if a single
%   scalar value is given in the input struct but the output is non-scalar
%   (i.e. an array), then that scalar is tiled to the size of the expected
%   output array.
%
% KJA Revision history:
%   2014-01-23 Add functionality to specify length of time series in output
%   file.
%   2014-01-31 Add functionality to replace user-specified variables in the
%   output file with user-specified constant values.
%
%==========================================================================

subname = 'write_FVCOM_restart';

global ftbverbose
if ftbverbose
    fprintf('\nbegin : %s \n', subname)
end

% Default to not bracketing data. If we've got a single time input, then
% this will be set to true and the data will be bracketed around that time.
% If we've got a new input time array, the new data will be ramped to the
% new input data values and bracketed is left false. If we have no new
% times, then the new data will also be ramped up.
bracketed = false;

if nargin > 3
    assert(rem(length(varargin), 2) == 0, 'Incorrect keyword-value arguments.')
    for aa = 1:2:length(varargin)
        key = varargin{aa};
        val = varargin{aa + 1};
        switch key
            case 'out_date'
                if isscalar(val(:, 1))
                    % Bracket the date by 30 minutes either way.
                    bracketed = true;
                    tOffset = 30;
                    out_date = val;
                    new_date = datevec([...
                        datenum(...
                            val(1), val(2), val(3), val(4), val(5) - tOffset, val(6)); ...
                        datenum(...
                            val(1), val(2), val(3), val(4), val(5), val(6));...
                        datenum(...
                        val(1), val(2), val(3), val(4), val(5) + tOffset, val(6))...
                        ]);
                else
                    % Assume we've been given a time series. We need to
                    % make sure (later) that this is the same length as the
                    % input file times.
                    new_date = val;
                end
            otherwise
                warning('Unrecognised input argument keyword ''%s'' and value ''%s''.', key, varargin{v + 1})
        end
    end
end

% Get the fieldnames which must match the variable names to be replaced
% (case sensitive).
fnames = fieldnames(indata);
nf = length(fnames);

nc = netcdf.open(fv_restart, 'NOWRITE');
ncout = netcdf.create(out_restart, 'clobber');

[numdims, numvars, numglobatts, unlimdimID] = netcdf.inq(nc);

% Define the dimensions for all variables.
dimid = nan(numdims, 1);
dimnames = cell(numdims, 1);
dimlengths = nan(numdims, 1);
for ii = 1:numdims
    [dimname, dimlen] = netcdf.inqDim(nc, ii - 1);
    % If we've been asked to rewrite the times, then set the length
    % of the time dimension to three (bracketed by two time steps each
    % way).
    if exist('out_date', 'var') && ii == unlimdimID + 1
        if length(out_date(:, 1)) == dimlen
            % We're replacing times with those in new_date
            out_date = new_date;
        elseif isvector(out_date)
            % We have bracketed dates
            out_date = new_date;
        end
        dimlen = length(out_date(:, 1));
    end

    if ii ~= unlimdimID + 1 % netCDF indices start at zero
        dimid(ii) = netcdf.defDim(ncout, dimname, dimlen);
    else
        dimid(ii) = netcdf.defDim(ncout, dimname, netcdf.getConstant('NC_UNLIMITED'));
    end
    dimnames{ii} = dimname;
    dimlengths(ii) = dimlen;
end

% Now define the variables and attributes.
for ii = 1:numvars

    % Find name of the current variable.
    [varname, xtype, varDimIDs, varAtts] = netcdf.inqVar(nc, ii - 1);

    % Create the variables.
    varid = netcdf.defVar(ncout, varname, xtype, varDimIDs);

    % Get each attribute and add it to the current variable.
    for j = 1:varAtts

        attname = netcdf.inqAttName(nc, varid, j - 1);
        attval = netcdf.getAtt(nc, varid, attname);

        netcdf.putAtt(ncout, varid, attname, attval);
    end
end

% Do the global attributes
for ii = 1:numglobatts
    
    % Find the current global attribute's name and value.
    gattname = netcdf.inqAttName(nc, netcdf.getConstant('NC_GLOBAL'), ii - 1);
    gattval = netcdf.getAtt(nc, netcdf.getConstant('NC_GLOBAL'), gattname);
    
    % Put that back into the output netCDF file.
    netcdf.putAtt(ncout, netcdf.getConstant('NC_GLOBAL'), gattname, gattval);
end

netcdf.endDef(ncout);

% Get the existing data and output to the new netCDF file, except for
% variables which match the fieldnames in the data struct.
for ii = 1:numvars

    [varname, ~, varDimIDs, ~] = netcdf.inqVar(nc, ii - 1);
    varid = netcdf.inqVarID(nc, varname);

    if ftbverbose
        fprintf('\tvariable %s... ', varname)
    end

    % Get the size of the data and the dimension names.
    currDimsNames = dimnames(varDimIDs + 1);
    currDimsLengths = dimlengths(varDimIDs + 1);

    % Find whether we've got an unlimited dimension in this data.
    wasUnlimited = -1;
    for jj = varDimIDs
        if numel(unlimdimID) > 1
            error('Do not currently support multiple unlimited dimensions.')
        end
        if strcmpi(dimnames(jj + 1), dimnames(unlimdimID + 1))
            wasUnlimited = jj;
        end
    end

    % Since the restart file has a number of time values, we'll ramp up the
    % replacement data from the existing start condition to the actual
    % value over the time steps. So, we need to know how many time steps we
    % actually have.

    % Get the dimension data ready for the replacement arrays.
    tIdx = strncmp(dimnames(unlimdimID + 1), currDimsNames, length(dimnames{unlimdimID + 1}));
    nt = currDimsLengths(tIdx);
    % Not sure about the hardcoded strings below...
    sIdx = strncmp('siglay', currDimsNames, length(dimnames{unlimdimID + 1}));
    nIdx = strncmp('node', currDimsNames, length(dimnames{unlimdimID + 1}));
    ns = currDimsLengths(sIdx);
    nd = currDimsLengths(nIdx);
    if isempty(nd)
       % We've got data on the elements (i.e. u and v)
       nIdx = strncmp('nele', currDimsNames, length(dimnames{unlimdimID + 1}));
       nd = currDimsLengths(nIdx);
    end
    
    % Iterate through the field names to see if we're on one of the
    % variables to be replaced.

    % Set variable so we know if we've already written this variable to the
    % output file.
    writtenAlready = 0;
    for vv = 1:nf
        if strcmp(varname, fnames{vv}) && writtenAlready == 0
            if ftbverbose
                fprintf('NEW DATA... ')
            end

<<<<<<< HEAD
            % Grab the data
            data = netcdf.getVar(nc, varid);

            % If the input data is a scalar, check that the output array is
            % expecting a scalar. Otherwise, tile the input scalar to the
            % size of the expected output array.
            if isscalar(indata.(fnames{vv})) && ~isscalar(data)
                if ftbverbose
                    fprintf('tiling input scalar to non-scalar array... ')
=======
            % Only repeat the values when we've bracketed the data,
            % otherwise scale up from the first time step.
            if bracketed
                % Use the new input data repeated the required number of
                % times.
                if wasUnlimited < 0 % no time, easy peasy.
                    sfvdata = indata.(fnames{vv});
                else
                    % Damn. We've got to filter based on the shape of the
                    % input data first (do we have a scalar input we need
                    % to repeat to the shape of the output?) and then on
                    % the basis of the expected output (is it 1D, 2D or
                    % 3D?).
                    if isscalar(indata.(fnames{vv}))
                        if isempty(ns) && isempty(nd)
                            sfvdata = indata.(fnames{vv});
                        elseif isempty(ns) || isempty(nd)
                            if ftbverbose
                                fprintf('tiling input scalar to non-scalar array... ')
                            end
                            sfvdata = repmat(indata.(fnames{vv}), [nd, nt]);
                        elseif ~isempty(ns) && ~isempty(nd)
                            if ftbverbose
                                fprintf('tiling input scalar to non-scalar array... ')
                            end
                            sfvdata = repmat(indata.(fnames{vv}), [nd, ns, nt]);
                        else
                            error('Hmmm... FVCOM doesn''t have 4D arrays...')
                        end
                    else
                        % We don't have scalar input so repeat the last
                        % time in the given input nt times.
                        if isempty(ns) && isempty(nd)
                            sfvdata = indata.(fnames{vv});
                        elseif isempty(ns) || isempty(nd)
                            sfvdata = repmat(indata.(fnames{vv})(:, :, end), [1, nt]);
                        elseif ~isempty(ns) && ~isempty(nd)
                            sfvdata = repmat(indata.(fnames{vv})(:, :, end), [1, 1, nt]);
                        else
                            error('Hmmm... FVCOM doesn''t have 4D arrays...')
                        end
                    end
                    if ftbverbose
                        fprintf('clipping in time... ')
                    end
>>>>>>> 66fbfc48
                end
                data = repmat(indata.(fnames{vv}), size(data));
            end
            
            % Only repeat the values when we've bracketed the data,
            % otherwise scale up from the first time step.
            if bracketed
                sfvdata = repmat(data(:, :, end), [1, 1, nt]);
            else
                % To make the scaling go from the initial value to the
                % supplied data value, we need to scale the difference
                % between the end members by the scaling factor at each
                % time and add to the current time's value.
<<<<<<< HEAD
                if ~isscalar(data)
=======
                data = netcdf.getVar(nc, varid);
                if ~isscalar(data)
                    if isscalar(indata.(fnames{vv})) && ftbverbose
                        fprintf('tiling input scalar to non-scalar array... ')
                    end
>>>>>>> 66fbfc48
                    sfvdata = nan(nd, ns, nt);
                    ss = 0:1 / (nt - 1):1; % scale from 0 to 1.
                    startdata = squeeze(data(:, :, 1)); % use the first modelled time step
                    for tt = 1:nt
                        if tt == 1
                            sfvdata(:, :, 1) = startdata;
                        else
                            td = indata.(fnames{vv}) - startdata;
                            sfvdata(:, :, tt) = startdata + (ss(tt) .* td);
                        end
                    end
<<<<<<< HEAD
=======
                    if ftbverbose
                        fprintf('ramping data in time... ')
                    end
>>>>>>> 66fbfc48
                else
                    sfvdata = data;
                end
            end
            % Replace the values with the scaled interpolated values,
            % checking for unlimited dimensions as we go.
            if wasUnlimited < 0
                netcdf.putVar(ncout, varid, sfvdata)
            else
                netcdf.putVar(ncout, varid, zeros(length(currDimsLengths), 1), currDimsLengths, sfvdata)
            end

            writtenAlready = 1;

        % We might also want to replace the time. If so, supply a fourth
        % argument (out_date) to replace the times in the existing
        % restart file with an arbitrary time period.
        elseif strcmpi(varname, 'time') && writtenAlready == 0 && exist('out_date', 'var')
            if ftbverbose
                fprintf('NEW DATA... ')
            end
            tmp_time = greg2mjulian(out_date(:, 1), out_date(:, 2), out_date(:, 3), out_date(:, 4), out_date(:, 5), out_date(:, 6));
            netcdf.putVar(ncout, varid, tmp_time)

            writtenAlready = 1;

        elseif strcmpi(varname, 'Times') && writtenAlready == 0 && exist('out_date', 'var')
            if ftbverbose
                fprintf('NEW DATA... ')
            end
            tmp_time = [];
            for i = 1:nt;
                tmp_time = [tmp_time, sprintf('%-026s', datestr(datenum(out_date(i, :)), 'yyyy-mm-dd HH:MM:SS.FFF'))];
            end
            netcdf.putVar(ncout, varid, tmp_time)

            writtenAlready = 1;

        elseif strcmpi(varname, 'Itime') && writtenAlready == 0 && exist('out_date', 'var')
            if ftbverbose
                fprintf('NEW DATA... ')
            end
            tmp_time = greg2mjulian(out_date(:, 1), out_date(:, 2), out_date(:, 3), out_date(:, 4), out_date(:, 5), out_date(:, 6));
            netcdf.putVar(ncout, varid, floor(tmp_time))

            writtenAlready = 1;

        end
    end

    % If writtenAlready is zero, we haven't had one of the variables we're
    % replacing, so just dump the existing data.
    if writtenAlready == 0
        if ftbverbose
            fprintf('existing data... ')
        end

        % Grab the data.
        data = netcdf.getVar(nc, varid);

        % We need to check if the dimension is unlimited, and use a
        % start and end with netcdf.putVar if it is. This is largely
        % because MATLAB can't handle unlimited dimensions in the same
        % way as it does finite dimensions.
        if wasUnlimited < 0
            % We can just dump the entire data without specifying over
            % what indices.
            netcdf.putVar(ncout, varid, data);
        else
            % If we're clipping in time, use only the last value repeated
            % three times for the bracketed times. Otherwise, we just dump
            % it as is. FVCOM currently has no 4D variables: since the two
            % spatial dimensions are collapsed into one, the maximum number
            % of dimensions is 3: time, depth and position.
            if any(ismember(currDimsNames, 'time')) && exist('out_date', 'var')
                if ftbverbose
                    fprintf('clipping in time... ')
                end
                if isvector(data) % 1D data
                    data = data(end - (nt - 1):end);
                elseif ismatrix(data) % 2D data
                    data = repmat(data(:, end), [1, nt]);
                else % 3D data
                    data = repmat(data(:, :, end), [1, 1, nt]);
                end
            end

            % Use the dimension length we extracted above to output the
            % data with the valid unlimited dimension format.
            netcdf.putVar(ncout, varid, zeros(length(currDimsLengths), 1), currDimsLengths, data);
        end
    end

    if ftbverbose
        fprintf('done.\n')
    end
end

netcdf.close(nc)
netcdf.close(ncout)

if ftbverbose
    fprintf('end   : %s \n', subname)
end<|MERGE_RESOLUTION|>--- conflicted
+++ resolved
@@ -253,17 +253,6 @@
                 fprintf('NEW DATA... ')
             end
 
-<<<<<<< HEAD
-            % Grab the data
-            data = netcdf.getVar(nc, varid);
-
-            % If the input data is a scalar, check that the output array is
-            % expecting a scalar. Otherwise, tile the input scalar to the
-            % size of the expected output array.
-            if isscalar(indata.(fnames{vv})) && ~isscalar(data)
-                if ftbverbose
-                    fprintf('tiling input scalar to non-scalar array... ')
-=======
             % Only repeat the values when we've bracketed the data,
             % otherwise scale up from the first time step.
             if bracketed
@@ -309,29 +298,17 @@
                     if ftbverbose
                         fprintf('clipping in time... ')
                     end
->>>>>>> 66fbfc48
                 end
-                data = repmat(indata.(fnames{vv}), size(data));
-            end
-            
-            % Only repeat the values when we've bracketed the data,
-            % otherwise scale up from the first time step.
-            if bracketed
-                sfvdata = repmat(data(:, :, end), [1, 1, nt]);
             else
                 % To make the scaling go from the initial value to the
                 % supplied data value, we need to scale the difference
                 % between the end members by the scaling factor at each
                 % time and add to the current time's value.
-<<<<<<< HEAD
-                if ~isscalar(data)
-=======
                 data = netcdf.getVar(nc, varid);
                 if ~isscalar(data)
                     if isscalar(indata.(fnames{vv})) && ftbverbose
                         fprintf('tiling input scalar to non-scalar array... ')
                     end
->>>>>>> 66fbfc48
                     sfvdata = nan(nd, ns, nt);
                     ss = 0:1 / (nt - 1):1; % scale from 0 to 1.
                     startdata = squeeze(data(:, :, 1)); % use the first modelled time step
@@ -343,12 +320,9 @@
                             sfvdata(:, :, tt) = startdata + (ss(tt) .* td);
                         end
                     end
-<<<<<<< HEAD
-=======
                     if ftbverbose
                         fprintf('ramping data in time... ')
                     end
->>>>>>> 66fbfc48
                 else
                     sfvdata = data;
                 end
